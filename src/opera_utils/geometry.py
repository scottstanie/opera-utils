--- conflicted
+++ resolved
@@ -264,13 +264,8 @@
 
 
 def get_incidence_angles(
-<<<<<<< HEAD
     static_h5file: PathOrStr, subsample_factor: int | tuple[int, int] = (10, 10)
 ):
-=======
-    static_h5file: PathOrStr, subsample_factor: int = 10
-) -> np.ndarray:
->>>>>>> bb624359
     """Calculate incidence angles from Line Of Sight (LOS) east and north components.
 
     This function reads the LOS east and north components from the HDF5 file,
