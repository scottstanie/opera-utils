--- conflicted
+++ resolved
@@ -156,11 +156,8 @@
     out_shard_dict = _to_shard_dict(out_chunks, shard_factors)
 
     dps = disp.DispProductStack.from_file_list(input_files)
-<<<<<<< HEAD
-=======
     df = dps.to_dataframe()
     reference_datetimes = df.reference_datetime.dt.tz_localize(None)
->>>>>>> e69f5547
 
     df = dps.to_dataframe()
     reference_datetimes = df.reference_datetime.dt.tz_localize(None)
@@ -202,11 +199,7 @@
         ds_minimal.to_netcdf(
             output_name, engine="h5netcdf", encoding=encoding, mode="w"
         )
-<<<<<<< HEAD
-    print(f"Wrote minimal dataset: {ds_minimal} in {time.time() - start_time:.1f}s")
-=======
     print(f"Wrote minimal dataset: {ds_minimal}\n in {time.time() - start_time:.1f}s")
->>>>>>> e69f5547
 
     # ################################
     # Write non-displacement variables
@@ -432,11 +425,6 @@
         process_chunk_size=process_chunk_size,
         nan_policy=nan_policy,
     )
-<<<<<<< HEAD
-    da_disp = da_disp.assign_coords(spatial_ref=ds.spatial_ref)
-    if do_round and np.issubdtype(da_disp.dtype, np.floating):
-        da_disp.data = round_mantissa(da_disp.data, keep_bits=10)
-=======
     if reference_method is not ReferenceMethod.NONE:
         crs = CRS.from_wkt(ds.spatial_ref.crs_wkt)
         transform = _get_transform(ds)
@@ -458,7 +446,6 @@
     da_disp_referenced = da_disp_referenced.assign_coords(spatial_ref=ds.spatial_ref)
     if do_round and np.issubdtype(da_disp_referenced.dtype, np.floating):
         da_disp_referenced.data = round_mantissa(da_disp_referenced.data, keep_bits=10)
->>>>>>> e69f5547
 
     # Ensure we have the attrs (units) from the original dataset
     da_disp.attrs.update(ds[data_var].attrs)
