--- conflicted
+++ resolved
@@ -1,19 +1,17 @@
 from __future__ import annotations
 
-import itertools
+import logging
+import multiprocessing as mp
 from collections.abc import Sequence
 from dataclasses import dataclass
 from datetime import datetime
 from pathlib import Path
-from typing import Literal, TypeVar
+from typing import Literal, NamedTuple, TypeVar
 
 import h5netcdf
 import h5py
 import numpy as np
-<<<<<<< HEAD
-=======
 import pyproj
->>>>>>> 28b74603
 from tqdm.auto import tqdm
 
 from ._dates import get_dates
@@ -27,6 +25,8 @@
     "OperaDispFile",
     "parse_disp_datetimes",
 ]
+
+logger = logging.getLogger("opera_utils")
 
 
 @dataclass
@@ -70,22 +70,6 @@
     generation_times: tuple[datetime]
     reference_times, secondary_times, generation_times = zip(*dts)
     return reference_times, secondary_times, generation_times
-
-
-def _get_first_file_per_ministack(
-    opera_file_list: Sequence[Path | str],
-) -> list[Path | str]:
-    def _get_generation_time(fname):
-        return parse_disp_datetimes([fname])[2][0]
-
-    first_per_ministack = []
-    for d, cur_groupby in itertools.groupby(
-        sorted(opera_file_list), key=_get_generation_time
-    ):
-        # cur_groupby is an iterable of all matching
-        # Get the first one
-        first_per_ministack.append(next(cur_groupby))
-    return first_per_ministack
 
 
 def get_remote_h5(
@@ -129,7 +113,7 @@
     Parameters
     ----------
     filepaths : list[str | Path]
-        List of paths to OPERA DISP-S1 files to read.
+        list of paths to OPERA DISP-S1 files to read.
     page_size : int, optional
         Page size in bytes for HDF5 file system page strategy. Default is 4 MB.
     """
@@ -208,8 +192,9 @@
             Data transformed from relative to absolute displacements.
         """
         if not self._opened:
-            print("Not opened yet, running...")
+            logging.debug("Not opened yet, running...")
             self.open()
+
         # Get the time slice/index
         if isinstance(key, tuple):
             time_key = key[0]
@@ -247,7 +232,7 @@
     Parameters
     ----------
     ifg_pairs : Sequence[tuple[T, T]]
-        List of ifg pairs represented as tuples of (day 1, day 2)
+        list of ifg pairs represented as tuples of (day 1, day 2)
         Can be ints, datetimes, etc.
     sar_idxs : Sequence[T], optional
         If provided, used as the total set of indexes which `ifg_pairs`
@@ -289,9 +274,6 @@
     return A
 
 
-from typing import NamedTuple
-
-
 class GeoTransform(NamedTuple):
     """Named tuple for a GDAL Geotransform tuple.
 
@@ -353,8 +335,6 @@
         )
 
 
-<<<<<<< HEAD
-=======
 def utm_to_rowcol(
     utm_x: float,
     utm_y: float,
@@ -385,73 +365,10 @@
     return row, col
 
 
->>>>>>> 28b74603
-import multiprocessing as mp
-import sys
-from typing import Any, Dict, List
-
-
-def worker_process(
-    task_queue: mp.Queue,
-    result_queue: mp.Queue,
-    worker_id: int,
-    aws_credentials: Dict[str, Any],
-    page_size: int,
-):
-    """Worker process to read data from remote H5 files.
-
-    Parameters
-    ----------
-    task_queue : mp.Queue
-        Queue for receiving tasks from the main process
-    result_queue : mp.Queue
-        Queue for sending results back to the main process
-    worker_id : int
-        Unique ID for this worker
-    aws_credentials : Dict[str, Any]
-        AWS credentials for accessing S3
-    page_size : int
-        Page size for HDF5 file system page strategy
-    """
-    print(f"Worker {worker_id} started", file=sys.stderr)
-
-    while True:
-        try:
-            # Get a task from the queue
-            task = task_queue.get()
-
-            # None is the sentinel value to stop the worker
-            if task is None:
-                print(f"Worker {worker_id} shutting down", file=sys.stderr)
-                break
-
-            job_id, url, dset_name, spatial_key = task
-
-            try:
-                # Open the H5 file, read data, and close immediately
-                h5_file = get_remote_h5(
-                    url, page_size=page_size, aws_credentials=aws_credentials
-                )
-                data = h5_file[dset_name][spatial_key]
-                h5_file.close()
-                result_queue.put((job_id, data))
-            except Exception as e:
-                print(
-                    f"Worker {worker_id} error on file {url}: {str(e)}", file=sys.stderr
-                )
-                result_queue.put((job_id, f"Error reading {url}: {str(e)}"))
-
-        except Exception as e:
-            print(f"Worker {worker_id} unexpected error: {str(e)}", file=sys.stderr)
-            # In case of unexpected error, continue running
-            continue
-
-
 def worker_main(
     worker_id, urls_for_worker, dset_name, aws_credentials, request_queue, result_queue
 ):
-    """
-    Opens all the URLs assigned to this worker exactly once.
+    """Opens all the URLs assigned to this worker exactly once.
     Then repeatedly waits for read requests on `request_queue`.
     For each request, reads the slice from the appropriate open file
     and puts the result on `result_queue`.
@@ -461,16 +378,8 @@
     file_handles = {}
     for url in urls_for_worker:
         file_handles[url] = get_remote_h5(url, aws_credentials=aws_credentials)
-        # try:
-        #     file_handles[url] = get_remote_h5(url, aws_credentials=aws_credentials)
-        # except Exception as e:
-        #     # If open fails, store None or raise
-        #     file_handles[url] = None
-        #     print(
-        #         f"[Worker {worker_id}] Error opening {url}: {str(e)}", file=sys.stderr
-        #     )
-
-    print(f"[Worker {worker_id}] opened {len(file_handles)} files", file=sys.stderr)
+
+    logger.debug(f"[Worker {worker_id}] opened {len(file_handles)} files")
 
     while True:
         msg = request_queue.get()
@@ -499,7 +408,7 @@
         if h is not None:
             h.close()
 
-    print(f"[Worker {worker_id}] shutting down", file=sys.stderr)
+    logger.debug(f"[Worker {worker_id}] shutting down")
 
 
 class DispReaderPool:
@@ -508,12 +417,12 @@
     Parameters
     ----------
     filepaths : list[str | Path]
-        List of paths to OPERA DISP-S1 files to read.
+        list of paths to OPERA DISP-S1 files to read.
     page_size : int, optional
         Page size in bytes for HDF5 file system page strategy. Default is 4 MB.
     dset_name : Literal["displacement", "short_wavelength_displacement"], optional
         Name of the dataset to read. Default is "displacement".
-    aws_credentials : Dict[str, Any], optional
+    aws_credentials : dict[str, Any], optional
         AWS credentials for accessing S3.
     max_concurrent : int, optional
         Maximum number of worker processes to use. Default is 4.
@@ -521,7 +430,7 @@
 
     def __init__(
         self,
-        filepaths: List[str | Path],
+        filepaths: list[str | Path],
         page_size: int = 4 * 1024 * 1024,
         dset_name: Literal[
             "displacement", "short_wavelength_displacement"
@@ -580,7 +489,7 @@
 
         Parameters
         ----------
-        aws_credentials : Dict[str, Any], optional
+        aws_credentials : dict[str, Any], optional
             AWS credentials for accessing S3. If not provided, uses the credentials
             specified during initialization.
         """
@@ -612,7 +521,9 @@
             self.workers.append(p)
 
         self._opened = True
-        print(f"Started {len(self.workers)} worker processes for parallel reading")
+        logger.debug(
+            f"Started {len(self.workers)} worker processes for parallel reading"
+        )
 
     def __getitem__(self, key):
         """Get a slice of data from the stack using worker processes.
@@ -677,176 +588,7 @@
         # Clean up
         self.workers = []
         self._opened = False
-        print("All worker processes stopped")
+        logger.debug("All worker processes stopped")
 
     def __del__(self):
-        self.close()
-
-
-class DispReaderPoolPinned:
-    """
-    Example showing how to "pin" each URL to exactly one worker, which
-    opens it once and does all slice-reads for that file.
-    """
-
-    def __init__(
-        self,
-        filepaths: List[str],
-        dset_name: str = "displacement",
-        aws_credentials: Dict = None,
-        max_workers: int = 4,
-    ):
-        self.filepaths = list(filepaths)
-        self.dset_name = dset_name
-        self.aws_credentials = aws_credentials
-        self.max_workers = max_workers
-
-        # Optionally sort or parse times, build incidence matrix, etc.
-        # For brevity, omitted here.
-
-        # 1) Partition the filepaths across workers
-        # E.g. round-robin or hash or chunk them
-        # Simple round-robin approach:
-        self.worker_file_lists = [[] for _ in range(max_workers)]
-        for i, url in enumerate(self.filepaths):
-            w_id = i % max_workers
-            self.worker_file_lists[w_id].append(url)
-
-        # 2) Make a lookup: which worker ID is responsible for each URL?
-        self.url_to_worker = {}
-        for w_id, url_list in enumerate(self.worker_file_lists):
-            for url in url_list:
-                self.url_to_worker[url] = w_id
-
-        # 3) Create a request queue & result queue for each worker
-        self.task_queues = []
-        self.workers = []
-        self.result_queue = mp.Queue()
-
-    def open(self):
-        """Spin up the worker processes and open the assigned files."""
-        # Do nothing if already open
-        if self.workers:
-            return
-
-        for w_id in range(self.max_workers):
-            q = mp.Queue()
-            self.task_queues.append(q)
-
-            # The subset of URLs for this worker
-            urls_for_worker = self.worker_file_lists[w_id]
-
-            p = mp.Process(
-                target=worker_main,
-                args=(
-                    w_id,
-                    urls_for_worker,
-                    self.dset_name,
-                    self.ros3_kwargs,
-                    q,
-                    self.result_queue,
-                ),
-            )
-            p.start()
-            self.workers.append(p)
-
-        print(f"Started {len(self.workers)} workers.", file=sys.stderr)
-
-    def close(self):
-        """Shut down all workers."""
-        for q in self.task_queues:
-            q.put(None)  # sentinel
-
-        for p in self.workers:
-            p.join(timeout=3)
-            if p.is_alive():
-                p.terminate()
-
-        self.workers = []
-        self.task_queues = []
-        print("All workers closed", file=sys.stderr)
-
-    def __del__(self):
-        self.close()
-
-    def __getitem__(self, key):
-        """Get a slice of data from the stack using worker processes.
-
-        Parameters
-        ----------
-        key : tuple[slice | int]
-            Tuple of slices/indices into (time, y, x) dimensions.
-
-        Returns
-        -------
-        np.ndarray
-            Data transformed from relative to absolute displacements.
-        """
-        if not self._opened:
-            self.open()
-
-        # Extract time and spatial keys
-        if isinstance(key, tuple):
-            time_key = key[0]
-            spatial_key = key[1:]
-        else:
-            time_key = key
-            spatial_key = (slice(None), slice(None))
-
-        # Submit tasks to worker processes
-        for i, url in enumerate(self.filepaths):
-            # self.task_queue.put((i, str(url), self.dset_name, spatial_key))
-            w_id = self.url_to_worker[url]
-            self.task_queues[w_id].put((i, url, spatial_key))
-
-        # Collect results with progress tracking
-        results = [None] * len(self.filepaths)
-        for _ in tqdm(range(len(self.filepaths)), desc="Reading data"):
-            job_id, data = self.result_queue.get()
-            if isinstance(data, str):  # Error message
-                raise RuntimeError(f"Error processing file {job_id}: {data}")
-            results[job_id] = data
-
-        # Stack the results
-        data = np.stack(results)
-        cur_shape = data.shape
-
-        # Transform from relative to absolute displacements
-        return (self.incidence_pinv @ data.reshape(cur_shape[0], -1)).reshape(cur_shape)
-
-    def read_slice(self, url: str, slice_obj):
-        """
-        Enqueue a read request for `url` with the given slice object.
-        """
-        if not self.workers:
-            self.open()
-
-        w_id = self.url_to_worker[url]
-        self.task_queues[w_id].put((url, slice_obj))
-
-    def get_one_result(self):
-        """
-        Blocks until one result arrives in `result_queue`.
-        Returns (request_id, np_array_or_error).
-        """
-        return self.result_queue.get()
-
-    def read_many_slices(self, requests):
-        """
-        requests is a list of (url, slice_obj).
-        We submit them all, then gather results.
-        Return them in a dict or list.
-        """
-        # 1) Submit all
-        results_pending = {}
-        for url, slice_obj in requests:
-            req_id = self.read_slice(url, slice_obj)
-            results_pending[req_id] = (url, slice_obj)
-
-        # 2) Collect them all
-        final_results = {}
-        for _ in range(len(requests)):
-            req_id, arr_or_err = self.get_one_result()
-            final_results[req_id] = arr_or_err
-
-        return final_results+        self.close()