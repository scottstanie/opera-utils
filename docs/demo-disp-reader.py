--- conflicted
+++ resolved
@@ -107,11 +107,7 @@
 
     # Create transformer between UTM and lat/lon (WGS84)
     utm_to_lonlat = pyproj.Transformer.from_crs(
-<<<<<<< HEAD
-        frame_metadata.crs, "EPSG:4326", always_xy=True
-=======
         frame_metadata.crs.to_epsg(), "EPSG:4326", always_xy=True
->>>>>>> 0af6e504
     )
 
     return rowcol_to_utm, utm_to_lonlat, frame_id
